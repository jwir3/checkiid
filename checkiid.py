--- conflicted
+++ resolved
@@ -50,8 +50,6 @@
 # Printing utility vehicle
 gPrinter = None
 
-<<<<<<< HEAD
-=======
 # Simple class representing an interface or dictionary name.
 # class ChangeContainer:
 #  def __init__(self, aName, aType='interface'):
@@ -70,169 +68,6 @@
 #  def isDictionary(self):
 #    return self.mType == 'dictionary'
 
-# This is a class that allows us to print prettier output to the command line.
-class PrettyPrinter:
-  INFO = '\033[92m'
-  DEBUG = '\033[94m'
-  WARNING = '\033[93m'
-  ERROR = '\033[91m'
-  ENDCOLOR = '\033[0m'
-
-  def __init__(self, aEnableColor=False, aDebugEnabled=False, aVerboseEnabled=False):
-    self.mColorEnabled = aEnableColor
-    self.mDebugEnabled = aDebugEnabled
-    self.mVerboseEnabled = aVerboseEnabled
-
-  def debug(self, aMessage):
-    self.printColor('debug', aMessage)
-
-  def warn(self, aMessage):
-    self.printColor('warn', aMessage)
-
-  def error(self, aMessage):
-    self.printColor('error', aMessage)
-
-  def info(self, aMessage):
-    self.printColor('info', aMessage)
-
-  def isColorDisabled(self):
-    return not self.mColorEnabled
-
-  def printNoColor(self, aType, aMessage):
-    if aType == 'warn':
-        print ("WARNING: " + str(aMessage))
-    elif aType == 'error':
-        print ("ERROR: " + str(aMessage))
-    elif aType == 'info':
-        if self.mVerboseEnabled:
-          print ("INFO: " + str(aMessage))
-    elif aType == 'debug':
-      if self.mDebugEnabled:
-        print ("DEBUG: " + str(aMessage))
-    else:
-      # just print the message verbatim then, with no additions
-      print(aMessage)
-
-  def printColor(self, aType, aMessage):
-    if self.isColorDisabled():
-      self.printNoColor(aType, aMessage)
-      return
-
-    if aType == 'warn':
-      print (self.WARNING + "WARNING: " + self.ENDCOLOR + str(aMessage))
-    elif aType == 'error':
-      print (self.ERROR + "ERROR: " + self.ENDCOLOR + str(aMessage))
-    elif aType == 'info':
-      if (self.mVerboseEnabled):
-        print (self.INFO + "INFO: " + self.ENDCOLOR + str(aMessage))
-    else:
-      # we assume that the type was 'debug' then
-      if self.mDebugEnabled:
-        print (self.DEBUG + "DEBUG: " + self.ENDCOLOR + str(aMessage))
-
-class IDLDescriptor:
-  def __init__(self, aToken, aAffectsBinaryCompat):
-    self.mToken = aToken
-    self.mBinaryCompat = aAffectsBinaryCompat
-
-  def affectsBinaryCompatibility(self):
-    return self.mBinaryCompat
-
-  def getToken(self):
-    return self.mToken
-
-  def isInLine (self, aLine):
-    global gPrinter
-    match = re.search("^(\s)*[\+\-](\s)*\[(.*)](.*)", aLine)
-    if match:
-      splitAttrs = match.group(3).split(",")
-      for attr in splitAttrs:
-        gPrinter.debug("Found descriptor: " + attr)
-        if attr == self.mToken:
-          return True
-    return False
-
-  def hasDescriptorsInLine(aLine):
-    global gDescriptorList
-    for desc in gDescriptorList:
-      if desc.isInLine(aLine):
-        return True
-    return False
-
-  def areDescriptorsInLineAffectingBinaryCompat(aLine):
-    global gDescriptorList
-
-    if not IDLDescriptor.hasDescriptorsInLine(aLine):
-      return False
-
-    for desc in gDescriptorList:
-      if desc.affectsBinaryCompatibility:
-        gPrinter.debug("Descriptor: " + desc.getToken() + " affects binary compatibility.")
-        return True
-
-    gPrinter.debug("No descriptors found affecting binary compatibility.")
-    return False
-
-  areDescriptorsInLineAffectingBinaryCompat = staticmethod(areDescriptorsInLineAffectingBinaryCompat)
-  hasDescriptorsInLine = staticmethod(hasDescriptorsInLine)
-
-class SpecialBlockType:
-  def __init__(self, aStartToken, aEndToken):
-    self.mStartToken = aStartToken
-    self.mEndToken = aEndToken
-
-  def getStartToken(self):
-    return self.mStartToken
-
-  def getEndToken(self):
-    return self.mEndToken
-
-  def __str__(self):
-    return "[SpecialBlockType (" + str(self.mStartToken) + ")]"
-
-  def __equals__(self, aOther):
-    if self.mStartToken == aOther.mStartToken and self.mEndToken == aOther.mEndToken:
-      return True
-    return False
-
-  # Determines whether a line is the start of an IDL block that requires special
-  # handling (e.g. a comment or language specific code block).
-  #
-  # @param aLine The line to check
-  #
-  # @returns True, if the line is the start of an IDL block of a given type,
-  #          False otherwise
-  def isStartOfSpecialBlock(self, aLine):
-    # a line is a start of a block comment if it has the start token at the
-    # beginning of the line
-    match = re.match("^(\s)*" + self.mStartToken, aLine)
-    if match:
-      return True
-    return False
-
-  def containsSpecialBlock(self, aLine):
-    match = re.match("^(\s)*(.*)" + self.mStartToken + "(.*)" + self.mEndToken + "(\s)*(.*)", aLine)
-    if match:
-      return True
-    return False
-
-  # Determines whether a line is the end of an IDL block that requires special
-  # handling (e.g. a comment or language specific code block)
-  #
-  # @param aLine The line to check
-  #
-  # @returns True, if the line is the end of an IDL block of a given type,
-  #          False otherwise
-  def isEndOfSpecialBlock(self, aLine):
-    # a line is the end of a block comment if it has */ at the
-    # end of the line
-    regex = "(.*)" + self.mEndToken + "(\s)*$"
-    match = re.match(regex, aLine)
-    if match:
-      return True
-    return False
-
->>>>>>> 0c453bbe
 # A SpecialBlockRange is composed of two numerals indicating lines at which
 # the range starts and ends, respectively, as well as a member variable
 # indicating the file from which the range was generated.
